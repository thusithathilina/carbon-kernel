--- conflicted
+++ resolved
@@ -3,17 +3,14 @@
     <parent>
         <groupId>org.wso2.carbon</groupId>
         <artifactId>org.wso2.carbon.integration.test.common</artifactId>
-<<<<<<< HEAD
-        <version>4.4.2-SNAPSHOT</version>
-=======
         <version>4.5.0-SNAPSHOT</version>
->>>>>>> e208b4ac
         <relativePath>../pom.xml</relativePath>
     </parent>
 
     <modelVersion>4.0.0</modelVersion>
+
     <artifactId>org.wso2.carbon.integretion.test.common.admin.extensions</artifactId>
     <packaging>jar</packaging>
-    <name>WSO2 Carbon - Integration Test Extensions</name>
+
 
 </project>