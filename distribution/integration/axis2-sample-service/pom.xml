<?xml version="1.0" encoding="utf-8"?>
<!--
  ~ Copyright (c) 2015, WSO2 Inc. (http://www.wso2.org) All Rights Reserved.
  ~ WSO2 Inc. licenses this file to you under the Apache License,
  ~ Version 2.0 (the "License"); you may not use this file except
  ~ in compliance with the License.
  ~ You may obtain a copy of the License at
  ~
  ~ http://www.apache.org/licenses/LICENSE-2.0
  ~
  ~ Unless required by applicable law or agreed to in writing,
  ~ software distributed under the License is distributed on an
  ~ "AS IS" BASIS, WITHOUT WARRANTIES OR CONDITIONS OF ANY
  ~ KIND, either express or implied.  See the License for the
  ~ specific language governing permissions and limitations
  ~ under the License.
  -->

<project xmlns="http://maven.apache.org/POM/4.0.0" xmlns:xsi="http://www.w3.org/2001/XMLSchema-instance" xsi:schemaLocation="http://maven.apache.org/POM/4.0.0 http://maven.apache.org/maven-v4_0_0.xsd">

    <parent>
        <groupId>org.wso2.carbon</groupId>
        <artifactId>integration</artifactId>
<<<<<<< HEAD
        <version>4.4.10-SNAPSHOT</version>
=======
        <version>4.4.11-SNAPSHOT</version>
>>>>>>> 701ccad1
        <relativePath>../pom.xml</relativePath>
    </parent>

    <modelVersion>4.0.0</modelVersion>
    <artifactId>Axis2SampleService</artifactId>
    <packaging>aar</packaging>
    <name>WSO2 Carbon - Axis2 Sample Service Service</name>

    <dependencies>
        <dependency>
            <groupId>org.apache.axis2.wso2</groupId>
            <artifactId>axis2</artifactId>
            <scope>provided</scope>
        </dependency>
        <dependency>
            <groupId>org.wso2.carbon</groupId>
            <artifactId>org.wso2.carbon.core</artifactId>
        </dependency>
    </dependencies>

    <build>
        <plugins>
            <plugin>
                <groupId>org.apache.axis2</groupId>
                <artifactId>axis2-aar-maven-plugin</artifactId>
                <extensions>true</extensions>
                <configuration>
                    <fileSets>
                        <fileSet>
                            <outputDirectory>lib</outputDirectory>
                            <excludes>
                                <exclude>**/*</exclude>
                            </excludes>
                        </fileSet>
                    </fileSets>
                    <aarName>Axis2SampleService</aarName>
                </configuration>
            </plugin>
        </plugins>
    </build>

</project><|MERGE_RESOLUTION|>--- conflicted
+++ resolved
@@ -21,11 +21,7 @@
     <parent>
         <groupId>org.wso2.carbon</groupId>
         <artifactId>integration</artifactId>
-<<<<<<< HEAD
-        <version>4.4.10-SNAPSHOT</version>
-=======
         <version>4.4.11-SNAPSHOT</version>
->>>>>>> 701ccad1
         <relativePath>../pom.xml</relativePath>
     </parent>
 
