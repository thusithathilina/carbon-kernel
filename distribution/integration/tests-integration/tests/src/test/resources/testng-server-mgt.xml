<!DOCTYPE suite SYSTEM "http://testng.org/testng-1.0.dtd" >
<!--
  ~  Copyright (c) 2015, WSO2 Inc. (http://wso2.com) All Rights Reserved.
  ~
  ~  WSO2 Inc. licenses this file to you under the Apache License,
  ~  Version 2.0 (the "License"); you may not use this file except
  ~  in compliance with the License.
  ~  You may obtain a copy of the License at
  ~
  ~  http://www.apache.org/licenses/LICENSE-2.0
  ~
  ~  Unless required by applicable law or agreed to in writing,
  ~  software distributed under the License is distributed on an
  ~  "AS IS" BASIS, WITHOUT WARRANTIES OR CONDITIONS OF ANY
  ~  KIND, either express or implied.  See the License for the
  ~  specific language governing permissions and limitations
  ~  under the License.
-->
<suite name="carbon-server-startup">
    <parameter name="useDefaultListeners" value="false"/>
    <listeners>
        <listener class-name="org.wso2.carbon.automation.engine.testlisteners.TestExecutionListener"/>
        <listener class-name="org.wso2.carbon.automation.engine.testlisteners.TestManagerListener"/>
        <listener class-name="org.wso2.carbon.automation.engine.testlisteners.TestReportListener"/>
        <listener class-name="org.wso2.carbon.automation.engine.testlisteners.TestSuiteListener"/>
        <listener class-name="org.wso2.carbon.automation.engine.testlisteners.TestTransformerListener"/>
    </listeners>

    <test name="patching-tests" preserve-order="true" parallel="false">
        <classes>
            <!-- TODO: https://wso2.org/jira/browse/CARBON-15314 -->
            <!-- <class name="org.wso2.carbon.integration.tests.patching.CARBON14488ForceFullyStopTestCase"/> -->
            <class name="org.wso2.carbon.integration.tests.patching.PatchApplyingTestCase"/>
        </classes>
    </test>

    <test name="carbon-integration-tests-server-mgt" preserve-order="true" parallel="false">
        <classes>
            <class name="org.wso2.carbon.integration.tests.integration.SecurityVerificationTestCase"/>
            <class name="org.wso2.carbon.integration.tests.integration.AccessNonExistentServiceTestCase"/>
            <class name="org.wso2.carbon.integration.tests.integration.LoginLogoutTestCase"/>
            <class name="org.wso2.carbon.integration.tests.integration.MaintenanceModeTestCase"/>
            <class name="org.wso2.carbon.integration.tests.integration.MultipleCarbonInstancesTestCase"/>

            <class name="org.wso2.carbon.integration.tests.integration.ServerAdminTestCase"/>
            <class name="org.wso2.carbon.integration.tests.integration.ServerRestartTestCase"/>
            <class name="org.wso2.carbon.integration.tests.integration.ServerShutdownTestCase"/>
        </classes>
    </test>

    <!--<test name="carbon-tools-tests" preserve-order="true" parallel="false">-->
        <!--<packages>-->
            <!--<package name="org.wso2.carbon.integration.tests.carbontools"/>-->
        <!--</packages>-->
    <!--</test>-->

    <!--<test name="feature-management-tests" preserve-order="true" parallel="false">-->
        <!--<packages>-->
            <!--<package name="org.wso2.carbon.integration.tests.featuremanagement"/>-->
        <!--</packages>-->
    <!--</test>-->

<<<<<<< HEAD
=======
    <!--<test name="feature-management-tests" preserve-order="true" parallel="false">-->
        <!--<packages>-->
            <!--<package name="org.wso2.carbon.integration.tests.featuremanagement"/>-->
        <!--</packages>-->
    <!--</test>-->

>>>>>>> e208b4ac
    <test name="Jira-Fixes" preserve-order="true" parallel="false" >
        <classes>
            <class name="org.wso2.carbon.integration.tests.jira.issues.test.CARBON15322SkipLoginPageTestCase" />
        </classes>
    </test>

</suite><|MERGE_RESOLUTION|>--- conflicted
+++ resolved
@@ -48,11 +48,11 @@
         </classes>
     </test>
 
-    <!--<test name="carbon-tools-tests" preserve-order="true" parallel="false">-->
-        <!--<packages>-->
-            <!--<package name="org.wso2.carbon.integration.tests.carbontools"/>-->
-        <!--</packages>-->
-    <!--</test>-->
+    <test name="carbon-tools-tests" preserve-order="true" parallel="false">
+        <packages>
+            <package name="org.wso2.carbon.integration.tests.carbontools"/>
+        </packages>
+    </test>
 
     <!--<test name="feature-management-tests" preserve-order="true" parallel="false">-->
         <!--<packages>-->
@@ -60,15 +60,6 @@
         <!--</packages>-->
     <!--</test>-->
 
-<<<<<<< HEAD
-=======
-    <!--<test name="feature-management-tests" preserve-order="true" parallel="false">-->
-        <!--<packages>-->
-            <!--<package name="org.wso2.carbon.integration.tests.featuremanagement"/>-->
-        <!--</packages>-->
-    <!--</test>-->
-
->>>>>>> e208b4ac
     <test name="Jira-Fixes" preserve-order="true" parallel="false" >
         <classes>
             <class name="org.wso2.carbon.integration.tests.jira.issues.test.CARBON15322SkipLoginPageTestCase" />
