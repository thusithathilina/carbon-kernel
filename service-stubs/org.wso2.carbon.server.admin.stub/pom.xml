<?xml version="1.0" encoding="utf-8"?>
<!--
 ~ Copyright (c) 2005-2011, WSO2 Inc. (http://www.wso2.org) All Rights Reserved.
 ~
 ~ WSO2 Inc. licenses this file to you under the Apache License,
 ~ Version 2.0 (the "License"); you may not use this file except
 ~ in compliance with the License.
 ~ You may obtain a copy of the License at
 ~
 ~    http://www.apache.org/licenses/LICENSE-2.0
 ~
 ~ Unless required by applicable law or agreed to in writing,
 ~ software distributed under the License is distributed on an
 ~ "AS IS" BASIS, WITHOUT WARRANTIES OR CONDITIONS OF ANY
 ~ KIND, either express or implied.  See the License for the
 ~ specific language governing permissions and limitations
 ~ under the License.
 -->
<project xmlns="http://maven.apache.org/POM/4.0.0" xmlns:xsi="http://www.w3.org/2001/XMLSchema-instance"
         xsi:schemaLocation="http://maven.apache.org/POM/4.0.0 http://maven.apache.org/maven-v4_0_0.xsd">

    <parent>
        <groupId>org.wso2.carbon</groupId>
        <artifactId>carbon-kernel-service-stubs</artifactId>
        <version>4.4.0-SNAPSHOT</version>
<<<<<<< HEAD
	<relativePath>../pom.xml</relativePath>
=======
        <relativePath>../pom.xml</relativePath>
>>>>>>> efb28842
    </parent>

    <modelVersion>4.0.0</modelVersion>
    <artifactId>org.wso2.carbon.server.admin.stub</artifactId>
    <version>4.4.0-SNAPSHOT</version>
    <packaging>bundle</packaging>
    <name>WSO2 Carbon - Server Administration Stub</name>
    <url>http://wso2.org</url>

    <build>
        <plugins>

            <plugin>
                <groupId>org.apache.maven.plugins</groupId>
                <artifactId>maven-antrun-plugin</artifactId>
                <version>1.1</version>
                <executions>
                    <execution>
                        <id>source-code-generation</id>
                        <phase>process-resources</phase>
                        <goals>
                            <goal>run</goal>
                        </goals>
                        <configuration>
                            <tasks>
                                <path id="wsdl2java.classpath">
                                    <pathelement
                                            location="${settings.localRepository}/org/apache/axis2/wso2/axis2-client/${orbit.version.axis2}/axis2-client-${orbit.version.axis2}.jar"/>
                                    <pathelement
                                            location="${settings.localRepository}/org/apache/axis2/wso2/axis2/${orbit.version.axis2}/axis2-${orbit.version.axis2}.jar"/>
                                    <pathelement
                                            location="${settings.localRepository}/org/apache/ws/commons/axiom/wso2/axiom/${orbit.version.axiom}/axiom-${orbit.version.axiom}.jar"/>
                                    <pathelement
                                            location="${settings.localRepository}/wsdl4j/wso2/wsdl4j/${orbit.version.wsdl4j}/wsdl4j-${orbit.version.wsdl4j}.jar"/>
                                    <pathelement
                                            location="${settings.localRepository}/commons-logging/commons-logging/${version.commons.logging}/commons-logging-${version.commons.logging}.jar"/>
                                    <pathelement
                                            location="${settings.localRepository}/org/apache/neethi/wso2/neethi/${orbit.version.neethi}/neethi-${orbit.version.neethi}.jar"/>
                                    <pathelement
                                            location="${settings.localRepository}/org/apache/ws/commons/schema/wso2/XmlSchema/${orbit.version.xmlschema}/XmlSchema-${orbit.version.xmlschema}.jar"/>
                                </path>
<<<<<<< HEAD
                                 <java classname="org.apache.axis2.wsdl.WSDL2Java" fork="true">
                                    <arg line="-uri src/main/resources/ServerAdmin.wsdl -u -uw -p org.wso2.carbon.server.admin.stub -o target/generated-code -ns2p http://common.admin.server.carbon.wso2.org/xsd=org.wso2.carbon.server.admin.stub.types.carbon,http://util.service.admin.server.carbon.wso2.org/xsd=org.wso2.carbon.server.admin.stub.types.carbon,http://org.apache.axis2/xsd=org.wso2.carbon.server.admin.stub.types.axis2" />
                                     <classpath refid="wsdl2java.classpath" />
=======
                                <java classname="org.apache.axis2.wsdl.WSDL2Java" fork="true">
                                    <arg line="-uri src/main/resources/ServerAdmin.wsdl -u -uw -p org.wso2.carbon.server.admin.stub -o target/generated-code                                     -ns2p http://common.admin.server.carbon.wso2.org/xsd=org.wso2.carbon.server.admin.stub.types.carbon,http://util.service.admin.server.carbon.wso2.org/xsd=org.wso2.carbon.server.admin.stub.types.carbon,http://org.apache.axis2/xsd=org.wso2.carbon.server.admin.stub.types.axis2"/>
                                    <classpath refid="wsdl2java.classpath"/>
>>>>>>> efb28842
                                </java>
                            </tasks>
                        </configuration>
                    </execution>
                </executions>
            </plugin>
            <plugin>
                <groupId>org.codehaus.mojo</groupId>
                <artifactId>build-helper-maven-plugin</artifactId>
                <executions>
                    <execution>
                        <id>add-source</id>
                        <phase>generate-sources</phase>
                        <goals>
                            <goal>add-source</goal>
                        </goals>
                        <configuration>
                            <sources>
                                <source>
                                    target/generated-code/src
                                </source>
                            </sources>
                        </configuration>
                    </execution>
                </executions>
            </plugin>
            <plugin>
                <groupId>org.apache.felix</groupId>
                <artifactId>maven-bundle-plugin</artifactId>
                <extensions>true</extensions>
                <configuration>
                    <instructions>
                        <Bundle-SymbolicName>
                            ${project.artifactId}
                        </Bundle-SymbolicName>
                        <Bundle-Vendor>WSO2 Inc</Bundle-Vendor>
                        <Export-Package>
                            org.wso2.carbon.server.admin.stub.*;version="${carbon.kernel.exp.pkg.version}"
                        </Export-Package>
                        <Import-Package>
                            !org.wso2.carbon.server.admin.stub.*,
                            *;resolution:=optional
                        </Import-Package>
                    </instructions>
                </configuration>
            </plugin>
        </plugins>
    </build>

</project><|MERGE_RESOLUTION|>--- conflicted
+++ resolved
@@ -23,11 +23,7 @@
         <groupId>org.wso2.carbon</groupId>
         <artifactId>carbon-kernel-service-stubs</artifactId>
         <version>4.4.0-SNAPSHOT</version>
-<<<<<<< HEAD
-	<relativePath>../pom.xml</relativePath>
-=======
         <relativePath>../pom.xml</relativePath>
->>>>>>> efb28842
     </parent>
 
     <modelVersion>4.0.0</modelVersion>
@@ -69,15 +65,9 @@
                                     <pathelement
                                             location="${settings.localRepository}/org/apache/ws/commons/schema/wso2/XmlSchema/${orbit.version.xmlschema}/XmlSchema-${orbit.version.xmlschema}.jar"/>
                                 </path>
-<<<<<<< HEAD
                                  <java classname="org.apache.axis2.wsdl.WSDL2Java" fork="true">
                                     <arg line="-uri src/main/resources/ServerAdmin.wsdl -u -uw -p org.wso2.carbon.server.admin.stub -o target/generated-code -ns2p http://common.admin.server.carbon.wso2.org/xsd=org.wso2.carbon.server.admin.stub.types.carbon,http://util.service.admin.server.carbon.wso2.org/xsd=org.wso2.carbon.server.admin.stub.types.carbon,http://org.apache.axis2/xsd=org.wso2.carbon.server.admin.stub.types.axis2" />
                                      <classpath refid="wsdl2java.classpath" />
-=======
-                                <java classname="org.apache.axis2.wsdl.WSDL2Java" fork="true">
-                                    <arg line="-uri src/main/resources/ServerAdmin.wsdl -u -uw -p org.wso2.carbon.server.admin.stub -o target/generated-code                                     -ns2p http://common.admin.server.carbon.wso2.org/xsd=org.wso2.carbon.server.admin.stub.types.carbon,http://util.service.admin.server.carbon.wso2.org/xsd=org.wso2.carbon.server.admin.stub.types.carbon,http://org.apache.axis2/xsd=org.wso2.carbon.server.admin.stub.types.axis2"/>
-                                    <classpath refid="wsdl2java.classpath"/>
->>>>>>> efb28842
                                 </java>
                             </tasks>
                         </configuration>
