--- conflicted
+++ resolved
@@ -31,8 +31,6 @@
     //For multiple attribute separation
     private static final String MULTI_ATTRIBUTE_SEPARATOR = "MultiAttributeSeparator";
     private static final String MULTI_ATTRIBUTE_SEPARATOR_DESCRIPTION = "This is the separator for multiple claim values";
-    private static final String DisplayNameAttributeDescription = "Attribute name to display as the Display Name";
-    private static final String DisplayNameAttribute = "DisplayNameAttribute";
 
 
     static {
@@ -60,7 +58,7 @@
         setProperty(UserStoreConfigConstants.maxRoleNameListLength, "Maximum Role List Length", "100", UserStoreConfigConstants.maxRoleNameListLengthDescription);
         setProperty(UserStoreConfigConstants.userRolesCacheEnabled, "Enable User Role Cache", "true", UserStoreConfigConstants.userRolesCacheEnabledDescription);
         setProperty(UserStoreConfigConstants.SCIMEnabled, "Enable SCIM", "false", UserStoreConfigConstants.SCIMEnabledDescription);
-        setProperty(DisplayNameAttribute, "Display name attribute", "cn", DisplayNameAttributeDescription);
+        setProperty(UserStoreConfigConstants.DisplayNameAttribute, "Display name attribute", "cn", UserStoreConfigConstants.DisplayNameAttributeDescription);
         setProperty(UserStoreConfigConstants.disabled, "Disabled", "false", UserStoreConfigConstants.disabledDescription);
         setProperty(MULTI_ATTRIBUTE_SEPARATOR, "Multiple Attribute Separator", ",", MULTI_ATTRIBUTE_SEPARATOR_DESCRIPTION);
 
@@ -81,11 +79,8 @@
         setProperty(UserStoreConfigConstants.membershipAttribute, "Membership Attribute", "member", UserStoreConfigConstants.membershipAttributeDescription);
         setProperty(UserStoreConfigConstants.memberOfAttribute, "Member Of Attribute", "memberOf", UserStoreConfigConstants.memberOfAttribute);
         setProperty(UserStoreConfigConstants.groupNameSearchFilter, "Group Search Filter", "(&amp;(objectClass=group)(cn=?))", UserStoreConfigConstants.groupNameSearchFilterDescription);
-<<<<<<< HEAD
-=======
         setProperty(UserStoreConfigConstants.CASE_SENSITIVE_USERNAME, "Case Sensitive Username", "true",
                 UserStoreConfigConstants.CASE_SENSITIVE_USERNAME_DESCRIPTION);
->>>>>>> e208b4ac
         setProperty(UserStoreConfigConstants.userDNPattern, "User DN Pattern", "", UserStoreConfigConstants.userDNPatternDescription);
 
 
