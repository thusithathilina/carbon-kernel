--- conflicted
+++ resolved
@@ -151,12 +151,7 @@
 
         public static final String PROPERTY_JAVA_REG_EX = "PasswordJavaRegEx";
         public static final String PROPERTY_JS_REG_EX = "PasswordJavaScriptRegEx";
-<<<<<<< HEAD
-        public static final String PROPERTY_PASSWORD_ERROR_MSG = "PasswordJavaRegExViolationErrorMsg";
-        public static final String PROPERTY_USERNAME_ERROR_MSG = "UsernameJavaRegExViolationErrorMsg";
-=======
->>>>>>> 46eb3acb
-
+        
         public static final String PROPERTY_USER_NAME_JAVA_REG_EX = "UsernameJavaRegEx";
         public static final String PROPERTY_USER_NAME_JS_REG_EX = "UsernameJavaScriptRegEx";
         public static final String PROPERTY_USER_NAME_WITH_EMAIL_JS_REG_EX = "UsernameWithEmailJavaScriptRegEx";
