/*
 * Copyright 2005-2007 WSO2, Inc. (http://wso2.com)
 *
 * Licensed under the Apache License, Version 2.0 (the "License");
 * you may not use this file except in compliance with the License.
 * You may obtain a copy of the License at
 *
 * http://www.apache.org/licenses/LICENSE-2.0
 *
 * Unless required by applicable law or agreed to in writing, software
 * distributed under the License is distributed on an "AS IS" BASIS,
 * WITHOUT WARRANTIES OR CONDITIONS OF ANY KIND, either express or implied.
 * See the License for the specific language governing permissions and
 * limitations under the License.
 */
package org.wso2.carbon.user.core.ldap;


import org.wso2.carbon.user.api.Property;
import org.wso2.carbon.user.core.UserStoreConfigConstants;

import java.util.ArrayList;

public class ReadOnlyLDAPUserStoreConstants {


    //Properties for Read Write LDAP User Store Manager
    public static final ArrayList<Property> ROLDAP_USERSTORE_PROPERTIES = new ArrayList<Property>();
    public static final ArrayList<Property> OPTIONAL_ROLDAP_USERSTORE_PROPERTIES = new ArrayList<Property>();

    //For multiple attribute separation
    private static final String MULTI_ATTRIBUTE_SEPARATOR = "MultiAttributeSeparator";
    private static final String MULTI_ATTRIBUTE_SEPARATOR_DESCRIPTION = "This is the separator for multiple claim values";
    private static final String DisplayNameAttributeDescription = "Attribute name to display as the Display Name";
    private static final String DisplayNameAttribute = "DisplayNameAttribute";

    static {
        setMandatoryProperty(UserStoreConfigConstants.connectionName, "Connection Name", "uid=," +
                "ou=", UserStoreConfigConstants.connectionNameDescription, false);
        setMandatoryProperty(UserStoreConfigConstants.connectionURL, "Connection URL", "ldap://",
                UserStoreConfigConstants.connectionURLDescription, false);
        setMandatoryProperty(UserStoreConfigConstants.connectionPassword, "Connection Password",
                "", UserStoreConfigConstants.connectionPasswordDescription, true);
        setMandatoryProperty(UserStoreConfigConstants.userSearchBase, "User Search Base",
                "ou=system", UserStoreConfigConstants.userSearchBaseDescription, false);
        setMandatoryProperty(UserStoreConfigConstants.usernameListFilter, "User List Filter",
                "(objectClass=person)", UserStoreConfigConstants.usernameListFilterDescription, false);
        setMandatoryProperty(UserStoreConfigConstants.userNameAttribute, "Username Attribute",
                "uid", UserStoreConfigConstants.userNameAttributeDescription, false);
        setMandatoryProperty(UserStoreConfigConstants.usernameSearchFilter, "User Search Filter",
                "(&amp;(objectClass=person)(uid=?))", UserStoreConfigConstants
                        .usernameSearchFilterDescription, false);
        setMandatoryProperty("ReadOnly", "Read-only", "true", "Indicates whether the user store " +
                "is in read only mode or not", false);

        setProperty(UserStoreConfigConstants.maxUserNameListLength, "Maximum User List Length", "100", UserStoreConfigConstants.maxUserNameListLengthDescription);
        setProperty(UserStoreConfigConstants.maxRoleNameListLength, "Maximum Role List Length", "100", UserStoreConfigConstants.maxRoleNameListLengthDescription);
        setProperty(UserStoreConfigConstants.userRolesCacheEnabled, "Enable User Role Cache", "true", UserStoreConfigConstants.userRolesCacheEnabledDescription);
        setProperty(UserStoreConfigConstants.SCIMEnabled, "Enable SCIM", "false", UserStoreConfigConstants.SCIMEnabledDescription);
        setProperty(DisplayNameAttribute, "Display name attribute", "uid", DisplayNameAttributeDescription);
        setProperty(UserStoreConfigConstants.disabled, "Disabled", "false", UserStoreConfigConstants.disabledDescription);

        Property readLDAPGroups = new Property(UserStoreConfigConstants.readGroups, "false", "Enable Read Groups#" + UserStoreConfigConstants.readLDAPGroupsDescription, null);
        //Mandatory only if readGroups is enabled
        Property groupSearchBase = new Property(UserStoreConfigConstants.groupSearchBase,
                "ou=system", "Group Search Base#"
                + UserStoreConfigConstants.groupSearchBaseDescription, null);
        Property groupNameListFilter = new Property(UserStoreConfigConstants.groupNameListFilter,
                "(objectClass=groupOfNames)", "Group Object Class#"
                + UserStoreConfigConstants.groupNameListFilterDescription, null);
        Property groupNameAttribute = new Property(UserStoreConfigConstants.groupNameAttribute,
                "cn", "Group Name Attribute#"
                + UserStoreConfigConstants.groupNameAttributeDescription, null);
        Property membershipAttribute = new Property(UserStoreConfigConstants.membershipAttribute,
                "member", "Membership Attribute#"
                + UserStoreConfigConstants.membershipAttributeDescription, null);
        readLDAPGroups.setChildProperties(new Property[]{groupSearchBase, groupNameListFilter,
                groupNameAttribute, membershipAttribute});
        OPTIONAL_ROLDAP_USERSTORE_PROPERTIES.add(readLDAPGroups);

        setProperty(UserStoreConfigConstants.groupSearchBase, "Group Search Base", "ou=system", UserStoreConfigConstants.groupSearchBaseDescription);
        setProperty(UserStoreConfigConstants.groupNameListFilter, "Group List Filter", "(objectClass=groupOfNames)",
                UserStoreConfigConstants.groupNameListFilterDescription);
        setProperty(UserStoreConfigConstants.groupNameSearchFilter, "Group Search Filter", "(&amp;(objectClass=groupOfNames)(cn=?))", UserStoreConfigConstants.groupNameSearchFilterDescription);
        setProperty(UserStoreConfigConstants.groupNameAttribute, "Group Name Attribute", "cn", UserStoreConfigConstants.groupNameAttributeDescription);
        setProperty(UserStoreConfigConstants.membershipAttribute, "Membership Attribute", "member", UserStoreConfigConstants.membershipAttributeDescription);
        setProperty(UserStoreConfigConstants.memberOfAttribute, "Member Of Attribute", "", UserStoreConfigConstants.memberOfAttribute);
        setProperty(MULTI_ATTRIBUTE_SEPARATOR, "Multiple Attribute Separator", ",", MULTI_ATTRIBUTE_SEPARATOR_DESCRIPTION);


//      LDAP Specific Properties
        setProperty(UserStoreConfigConstants.passwordHashMethod, "Password Hashing Algorithm", "PLAIN_TEXT", UserStoreConfigConstants.passwordHashMethodDescription);
        setProperty("ReplaceEscapeCharactersAtUserLogin", "Enable Escape Characters at User Login", "true", "Whether replace escape character when user login");
        setProperty(UserStoreConfigConstants.connectionPoolingEnabled, "Enable LDAP Connection Pooling", "false",
                UserStoreConfigConstants.connectionPoolingEnabledDescription);
        setProperty("UniqueID", "", "", "");
<<<<<<< HEAD
=======
        setProperty(UserStoreConfigConstants.CASE_SENSITIVE_USERNAME, "Case Sensitive Username", "true",
                UserStoreConfigConstants.CASE_SENSITIVE_USERNAME_DESCRIPTION);
>>>>>>> e208b4ac
        setProperty(UserStoreConfigConstants.userDNPattern, "User DN Pattern", "", UserStoreConfigConstants.userDNPatternDescription);

    }

    private static void setMandatoryProperty(String name, String displayName, String value,
                                             String description, boolean encrypt) {
        String propertyDescription = displayName + "#" + description;
        if (encrypt) {
            propertyDescription += "#encrypt";
        }
        Property property = new Property(name, value, propertyDescription, null);
        ROLDAP_USERSTORE_PROPERTIES.add(property);

    }

    private static void setProperty(String name, String displayName, String value,
                                    String description) {
        Property property = new Property(name, value, displayName + "#" + description, null);
        OPTIONAL_ROLDAP_USERSTORE_PROPERTIES.add(property);

    }


}<|MERGE_RESOLUTION|>--- conflicted
+++ resolved
@@ -31,8 +31,6 @@
     //For multiple attribute separation
     private static final String MULTI_ATTRIBUTE_SEPARATOR = "MultiAttributeSeparator";
     private static final String MULTI_ATTRIBUTE_SEPARATOR_DESCRIPTION = "This is the separator for multiple claim values";
-    private static final String DisplayNameAttributeDescription = "Attribute name to display as the Display Name";
-    private static final String DisplayNameAttribute = "DisplayNameAttribute";
 
     static {
         setMandatoryProperty(UserStoreConfigConstants.connectionName, "Connection Name", "uid=," +
@@ -57,7 +55,7 @@
         setProperty(UserStoreConfigConstants.maxRoleNameListLength, "Maximum Role List Length", "100", UserStoreConfigConstants.maxRoleNameListLengthDescription);
         setProperty(UserStoreConfigConstants.userRolesCacheEnabled, "Enable User Role Cache", "true", UserStoreConfigConstants.userRolesCacheEnabledDescription);
         setProperty(UserStoreConfigConstants.SCIMEnabled, "Enable SCIM", "false", UserStoreConfigConstants.SCIMEnabledDescription);
-        setProperty(DisplayNameAttribute, "Display name attribute", "uid", DisplayNameAttributeDescription);
+        setProperty(UserStoreConfigConstants.DisplayNameAttribute, "Display name attribute", "uid", UserStoreConfigConstants.DisplayNameAttributeDescription);
         setProperty(UserStoreConfigConstants.disabled, "Disabled", "false", UserStoreConfigConstants.disabledDescription);
 
         Property readLDAPGroups = new Property(UserStoreConfigConstants.readGroups, "false", "Enable Read Groups#" + UserStoreConfigConstants.readLDAPGroupsDescription, null);
@@ -94,11 +92,8 @@
         setProperty(UserStoreConfigConstants.connectionPoolingEnabled, "Enable LDAP Connection Pooling", "false",
                 UserStoreConfigConstants.connectionPoolingEnabledDescription);
         setProperty("UniqueID", "", "", "");
-<<<<<<< HEAD
-=======
         setProperty(UserStoreConfigConstants.CASE_SENSITIVE_USERNAME, "Case Sensitive Username", "true",
                 UserStoreConfigConstants.CASE_SENSITIVE_USERNAME_DESCRIPTION);
->>>>>>> e208b4ac
         setProperty(UserStoreConfigConstants.userDNPattern, "User DN Pattern", "", UserStoreConfigConstants.userDNPatternDescription);
 
     }
