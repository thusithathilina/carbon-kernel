<?xml version="1.0" encoding="utf-8"?>
<!--
 ~ Copyright (c) WSO2 Inc. (http://wso2.com) All Rights Reserved.
 ~
 ~ Licensed under the Apache License, Version 2.0 (the "License");
 ~ you may not use this file except in compliance with the License.
 ~ You may obtain a copy of the License at
 ~
 ~      http://www.apache.org/licenses/LICENSE-2.0
 ~
 ~ Unless required by applicable law or agreed to in writing, software
 ~ distributed under the License is distributed on an "AS IS" BASIS,
 ~ WITHOUT WARRANTIES OR CONDITIONS OF ANY KIND, either express or implied.
 ~ See the License for the specific language governing permissions and
 ~ limitations under the License.
-->

<project xmlns="http://maven.apache.org/POM/4.0.0" xmlns:xsi="http://www.w3.org/2001/XMLSchema-instance"
         xsi:schemaLocation="http://maven.apache.org/POM/4.0.0 http://maven.apache.org/maven-v4_0_0.xsd">

    <parent>
        <groupId>org.wso2.carbon</groupId>
        <artifactId>carbon-kernel</artifactId>
        <version>4.4.0-SNAPSHOT</version>
        <relativePath>../pom.xml</relativePath>
    </parent>

    <modelVersion>4.0.0</modelVersion>
    <artifactId>org.wso2.carbon.server.admin</artifactId>
    <version>4.4.0-SNAPSHOT</version>
    <packaging>bundle</packaging>
    <name>WSO2 Carbon - Server Administration</name>
    <description>org.wso2.carbon.server.admin</description>
    <url>http://wso2.org</url>

    <dependencies>
        <dependency>
            <groupId>org.wso2.carbon</groupId>
            <artifactId>org.wso2.carbon.core</artifactId>
<<<<<<< HEAD
            <version>4.4.0-SNAPSHOT</version>
=======
>>>>>>> efb28842
        </dependency>
        <dependency>
            <groupId>org.wso2.carbon</groupId>
            <artifactId>org.wso2.carbon.server.admin.common</artifactId>
<<<<<<< HEAD
            <version>4.4.0-SNAPSHOT</version>
=======
>>>>>>> efb28842
        </dependency>
        <dependency>
            <groupId>org.wso2.carbon</groupId>
            <artifactId>org.wso2.carbon.core.services</artifactId>
<<<<<<< HEAD
            <version>4.4.0-SNAPSHOT</version>
=======
>>>>>>> efb28842
        </dependency>
        <dependency>
            <groupId>org.wso2.carbon</groupId>
            <artifactId>org.wso2.carbon.utils</artifactId>
<<<<<<< HEAD
            <version>4.4.0-SNAPSHOT</version>
=======
>>>>>>> efb28842
            <exclusions>
                <exclusion>
                    <groupId>org.apache.geronimo.specs</groupId>
                    <artifactId>geronimo-stax-api_1.0_spec</artifactId>
                </exclusion>
            </exclusions>
        </dependency>
        <dependency>
            <groupId>org.wso2.carbon</groupId>
            <artifactId>org.wso2.carbon.registry.core</artifactId>
<<<<<<< HEAD
            <version>4.4.0-SNAPSHOT</version>
=======
>>>>>>> efb28842
            <exclusions>
                <exclusion>
                    <groupId>org.apache.geronimo.specs</groupId>
                    <artifactId>geronimo-stax-api_1.0_spec</artifactId>
                </exclusion>
            </exclusions>
        </dependency>
        <dependency>
            <groupId>org.wso2.carbon</groupId>
            <artifactId>org.wso2.carbon.logging</artifactId>
<<<<<<< HEAD
            <version>4.4.0-SNAPSHOT</version>
=======
>>>>>>> efb28842
        </dependency>
    </dependencies>

    <build>
        <plugins>
            <plugin>
                <groupId>org.apache.felix</groupId>
                <artifactId>maven-bundle-plugin</artifactId>

                <extensions>true</extensions>
                <configuration>
                    <instructions>
                        <Bundle-SymbolicName>${project.artifactId}</Bundle-SymbolicName>
                        <Bundle-Name>${project.artifactId}</Bundle-Name>
                        <Axis2Module>${project.artifactId}-${project.version}</Axis2Module>
                        <ListenerManager-RequiredServices>
                            org.wso2.carbon.server.admin.common.IServerAdmin
                        </ListenerManager-RequiredServices>
                        <Private-Package>
                            org.wso2.carbon.server.admin.internal
                        </Private-Package>
                        <Export-Package>
                            !org.wso2.carbon.server.admin.internal,
                            org.wso2.carbon.server.admin.*
                        </Export-Package>
                        <Import-Package>
                            org.wso2.carbon.server.admin.common,
                            org.osgi.framework.*,
                            org.apache.axis2.*; version="${imp.pkg.version.axis2}",
                            org.apache.axiom.*; version="${imp.pkg.version.axiom}",
                            org.apache.commons.logging.*,
                            org.wso2.carbon.utils.*,
                            org.apache.neethi.*; version="${neethi.osgi.version.range}",
                            org.wso2.carbon.core.*,
                            *;resolution:=optional
                        </Import-Package>
                        <DynamicImport-Package>*</DynamicImport-Package>
                    </instructions>
                </configuration>
            </plugin>
            <plugin>
                <groupId>org.apache.felix</groupId>
                <artifactId>maven-scr-plugin</artifactId>
            </plugin>
        </plugins>
    </build>

</project><|MERGE_RESOLUTION|>--- conflicted
+++ resolved
@@ -37,34 +37,18 @@
         <dependency>
             <groupId>org.wso2.carbon</groupId>
             <artifactId>org.wso2.carbon.core</artifactId>
-<<<<<<< HEAD
-            <version>4.4.0-SNAPSHOT</version>
-=======
->>>>>>> efb28842
         </dependency>
         <dependency>
             <groupId>org.wso2.carbon</groupId>
             <artifactId>org.wso2.carbon.server.admin.common</artifactId>
-<<<<<<< HEAD
-            <version>4.4.0-SNAPSHOT</version>
-=======
->>>>>>> efb28842
         </dependency>
         <dependency>
             <groupId>org.wso2.carbon</groupId>
             <artifactId>org.wso2.carbon.core.services</artifactId>
-<<<<<<< HEAD
-            <version>4.4.0-SNAPSHOT</version>
-=======
->>>>>>> efb28842
         </dependency>
         <dependency>
             <groupId>org.wso2.carbon</groupId>
             <artifactId>org.wso2.carbon.utils</artifactId>
-<<<<<<< HEAD
-            <version>4.4.0-SNAPSHOT</version>
-=======
->>>>>>> efb28842
             <exclusions>
                 <exclusion>
                     <groupId>org.apache.geronimo.specs</groupId>
@@ -75,10 +59,6 @@
         <dependency>
             <groupId>org.wso2.carbon</groupId>
             <artifactId>org.wso2.carbon.registry.core</artifactId>
-<<<<<<< HEAD
-            <version>4.4.0-SNAPSHOT</version>
-=======
->>>>>>> efb28842
             <exclusions>
                 <exclusion>
                     <groupId>org.apache.geronimo.specs</groupId>
@@ -89,10 +69,6 @@
         <dependency>
             <groupId>org.wso2.carbon</groupId>
             <artifactId>org.wso2.carbon.logging</artifactId>
-<<<<<<< HEAD
-            <version>4.4.0-SNAPSHOT</version>
-=======
->>>>>>> efb28842
         </dependency>
     </dependencies>
 
