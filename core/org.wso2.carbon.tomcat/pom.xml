<<<<<<< HEAD
<?xml version="1.0" encoding="utf-8"?>
<!--
 ~ Copyright (c) WSO2 Inc. (http://wso2.com) All Rights Reserved.
 ~
 ~ Licensed under the Apache License, Version 2.0 (the "License");
 ~ you may not use this file except in compliance with the License.
 ~ You may obtain a copy of the License at
 ~
 ~      http://www.apache.org/licenses/LICENSE-2.0
 ~
 ~ Unless required by applicable law or agreed to in writing, software
 ~ distributed under the License is distributed on an "AS IS" BASIS,
 ~ WITHOUT WARRANTIES OR CONDITIONS OF ANY KIND, either express or implied.
 ~ See the License for the specific language governing permissions and
 ~ limitations under the License.
-->

<project xmlns="http://maven.apache.org/POM/4.0.0"
         xmlns:xsi="http://www.w3.org/2001/XMLSchema-instance"
         xsi:schemaLocation="http://maven.apache.org/POM/4.0.0 http://maven.apache.org/maven-v4_0_0.xsd">

    <parent>
        <groupId>org.wso2.carbon</groupId>
        <artifactId>carbon-kernel</artifactId>
        <version>4.3.0-SNAPSHOT</version>
        <relativePath>../pom.xml</relativePath>
    </parent>

    <modelVersion>4.0.0</modelVersion>
    <artifactId>org.wso2.carbon.tomcat</artifactId>
    <version>4.3.0-SNAPSHOT</version>
    <packaging>bundle</packaging>
    <name>WSO2 Carbon - carbon tomcat bundle</name>
    <description>Carbon tomcat bundle</description>

    <dependencies>
        <dependency>
            <groupId>org.eclipse.osgi</groupId>
            <artifactId>org.eclipse.osgi</artifactId>
        </dependency>
        <dependency>
            <groupId>org.eclipse.equinox</groupId>
            <artifactId>org.eclipse.equinox.http.servlet</artifactId>
            <version>1.0.200.v20090520-1800</version>
        </dependency>
        <dependency>
            <groupId>org.eclipse.equinox</groupId>
            <artifactId>org.eclipse.equinox.common</artifactId>
        </dependency>
        <dependency>
            <groupId>org.eclipse.equinox</groupId>
            <artifactId>javax.servlet</artifactId>
        </dependency>
        <dependency>
            <groupId>org.apache.tomcat.wso2</groupId>
            <artifactId>tomcat</artifactId>
            <version>${orbit.version.tomcat}</version>
        </dependency>
        <dependency>
            <groupId>org.wso2.carbon</groupId>
            <artifactId>org.wso2.carbon.logging</artifactId>
            <version>${project.version}</version>
        </dependency>
        <dependency>
             <groupId>org.wso2.carbon</groupId>
             <artifactId>org.wso2.carbon.utils</artifactId>
             <version>${project.version}</version>
         </dependency>
        <dependency>
            <groupId>org.wso2.securevault</groupId>
            <artifactId>org.wso2.securevault</artifactId>
            <version>${securevault.version}</version>
        </dependency>        
        <dependency>
            <groupId>junit</groupId>
            <artifactId>junit</artifactId>
            <scope>test</scope>
        </dependency>
    </dependencies>

    <build>
        <plugins>
            <plugin>
                <groupId>org.apache.felix</groupId>
                <artifactId>maven-bundle-plugin</artifactId>

                <extensions>true</extensions>
                <configuration>
                    <instructions>
                        <Bundle-SymbolicName>${project.artifactId}</Bundle-SymbolicName>
                        <Bundle-Name>${project.artifactId}</Bundle-Name>
                        <Bundle-Activator>org.wso2.carbon.tomcat.internal.TomcatBundleActivator</Bundle-Activator>
                        <Private-Package>
                            org.wso2.carbon.tomcat.internal,
                            org.wso2.carbon.tomcat.jndi
                        </Private-Package>
                        <Export-Package>
                            !org.wso2.carbon.tomcat.internal.*,
                            org.wso2.carbon.tomcat.*,
                            org.wso2.carbon.tomcat.api.*,
                            org.wso2.carbon.tomcat.server.*,
                            org.wso2.carbon.tomcat.ext.valves.*,
                            org.wso2.carbon.tomcat.ext.service.*,
                            org.wso2.carbon.tomcat.ext.realms.*
                        </Export-Package>
                        <Import-Package>
                            org.apache.tomcat.*;version="[1.7.0,2.0.0)",
                            org.apache.catalina.*;version="[1.7.0,2.0.0)",
                            org.apache.naming.*;version="[1.7.0,2.0.0)",
                            org.wso2.carbon.tomcat.ext.*,
                            *;resolution:=optional
                        </Import-Package>
                        <DynamicImport-Package>*</DynamicImport-Package>
                    </instructions>
                </configuration>
            </plugin>
        </plugins>
    </build>
</project>
=======
<?xml version="1.0" encoding="utf-8"?>
<!--
 ~ Copyright (c) WSO2 Inc. (http://wso2.com) All Rights Reserved.
 ~
 ~ Licensed under the Apache License, Version 2.0 (the "License");
 ~ you may not use this file except in compliance with the License.
 ~ You may obtain a copy of the License at
 ~
 ~      http://www.apache.org/licenses/LICENSE-2.0
 ~
 ~ Unless required by applicable law or agreed to in writing, software
 ~ distributed under the License is distributed on an "AS IS" BASIS,
 ~ WITHOUT WARRANTIES OR CONDITIONS OF ANY KIND, either express or implied.
 ~ See the License for the specific language governing permissions and
 ~ limitations under the License.
-->

<project xmlns="http://maven.apache.org/POM/4.0.0" xmlns:xsi="http://www.w3.org/2001/XMLSchema-instance"
         xsi:schemaLocation="http://maven.apache.org/POM/4.0.0 http://maven.apache.org/maven-v4_0_0.xsd">

    <parent>
        <groupId>org.wso2.carbon</groupId>
        <artifactId>carbon-kernel</artifactId>
        <version>4.4.0-SNAPSHOT</version>
        <relativePath>../pom.xml</relativePath>
    </parent>

    <modelVersion>4.0.0</modelVersion>
    <artifactId>org.wso2.carbon.tomcat</artifactId>
    <version>4.4.0-SNAPSHOT</version>
    <packaging>bundle</packaging>
    <name>WSO2 Carbon - carbon tomcat bundle</name>
    <description>Carbon tomcat bundle</description>

    <dependencies>
        <dependency>
            <groupId>org.eclipse.osgi</groupId>
            <artifactId>org.eclipse.osgi</artifactId>
        </dependency>
        <dependency>
            <groupId>org.eclipse.equinox</groupId>
            <artifactId>org.eclipse.equinox.http.servlet</artifactId>
        </dependency>
        <dependency>
            <groupId>org.eclipse.equinox</groupId>
            <artifactId>org.eclipse.equinox.common</artifactId>
        </dependency>
        <dependency>
            <groupId>org.eclipse.equinox</groupId>
            <artifactId>javax.servlet</artifactId>
        </dependency>
        <dependency>
            <groupId>org.wso2.tomcat</groupId>
            <artifactId>tomcat</artifactId>
        </dependency>
        <dependency>
            <groupId>org.wso2.carbon</groupId>
            <artifactId>org.wso2.carbon.logging</artifactId>
        </dependency>
        <dependency>
            <groupId>org.wso2.carbon</groupId>
            <artifactId>org.wso2.carbon.utils</artifactId>
        </dependency>
        <dependency>
            <groupId>org.wso2.securevault</groupId>
            <artifactId>org.wso2.securevault</artifactId>
        </dependency>
        <dependency>
            <groupId>junit</groupId>
            <artifactId>junit</artifactId>
            <scope>test</scope>
        </dependency>
    </dependencies>

    <build>
        <plugins>
            <plugin>
                <groupId>org.apache.felix</groupId>
                <artifactId>maven-bundle-plugin</artifactId>
                <extensions>true</extensions>
                <configuration>
                    <instructions>
                        <Bundle-SymbolicName>${project.artifactId}</Bundle-SymbolicName>
                        <Bundle-Name>${project.artifactId}</Bundle-Name>
                        <Bundle-Activator>org.wso2.carbon.tomcat.internal.TomcatBundleActivator</Bundle-Activator>
                        <Private-Package>
                            org.wso2.carbon.tomcat.internal,
                            org.wso2.carbon.tomcat.jndi
                        </Private-Package>
                        <Export-Package>
                            !org.wso2.carbon.tomcat.internal.*,
                            org.wso2.carbon.tomcat.*,
                            org.wso2.carbon.tomcat.api.*,
                            org.wso2.carbon.tomcat.server.*,
                            org.wso2.carbon.tomcat.ext.valves.*,
                            org.wso2.carbon.tomcat.ext.service.*,
                            org.wso2.carbon.tomcat.ext.realms.*
                        </Export-Package>
                        <Import-Package>
                            org.apache.tomcat.*;version="[1.7.0,2.0.0)",
                            org.apache.catalina.*;version="[1.7.0,2.0.0)",
                            org.apache.naming.*;version="[1.7.0,2.0.0)",
                            org.wso2.carbon.tomcat.ext.*,
                            *;resolution:=optional
                        </Import-Package>
                    </instructions>
                </configuration>
            </plugin>
        </plugins>
    </build>
</project>
>>>>>>> 9f3af8f8
<|MERGE_RESOLUTION|>--- conflicted
+++ resolved
@@ -1,233 +1,114 @@
-<<<<<<< HEAD
-<?xml version="1.0" encoding="utf-8"?>
-<!--
- ~ Copyright (c) WSO2 Inc. (http://wso2.com) All Rights Reserved.
- ~
- ~ Licensed under the Apache License, Version 2.0 (the "License");
- ~ you may not use this file except in compliance with the License.
- ~ You may obtain a copy of the License at
- ~
- ~      http://www.apache.org/licenses/LICENSE-2.0
- ~
- ~ Unless required by applicable law or agreed to in writing, software
- ~ distributed under the License is distributed on an "AS IS" BASIS,
- ~ WITHOUT WARRANTIES OR CONDITIONS OF ANY KIND, either express or implied.
- ~ See the License for the specific language governing permissions and
- ~ limitations under the License.
--->
-
-<project xmlns="http://maven.apache.org/POM/4.0.0"
-         xmlns:xsi="http://www.w3.org/2001/XMLSchema-instance"
-         xsi:schemaLocation="http://maven.apache.org/POM/4.0.0 http://maven.apache.org/maven-v4_0_0.xsd">
-
-    <parent>
-        <groupId>org.wso2.carbon</groupId>
-        <artifactId>carbon-kernel</artifactId>
-        <version>4.3.0-SNAPSHOT</version>
-        <relativePath>../pom.xml</relativePath>
-    </parent>
-
-    <modelVersion>4.0.0</modelVersion>
-    <artifactId>org.wso2.carbon.tomcat</artifactId>
-    <version>4.3.0-SNAPSHOT</version>
-    <packaging>bundle</packaging>
-    <name>WSO2 Carbon - carbon tomcat bundle</name>
-    <description>Carbon tomcat bundle</description>
-
-    <dependencies>
-        <dependency>
-            <groupId>org.eclipse.osgi</groupId>
-            <artifactId>org.eclipse.osgi</artifactId>
-        </dependency>
-        <dependency>
-            <groupId>org.eclipse.equinox</groupId>
-            <artifactId>org.eclipse.equinox.http.servlet</artifactId>
-            <version>1.0.200.v20090520-1800</version>
-        </dependency>
-        <dependency>
-            <groupId>org.eclipse.equinox</groupId>
-            <artifactId>org.eclipse.equinox.common</artifactId>
-        </dependency>
-        <dependency>
-            <groupId>org.eclipse.equinox</groupId>
-            <artifactId>javax.servlet</artifactId>
-        </dependency>
-        <dependency>
-            <groupId>org.apache.tomcat.wso2</groupId>
-            <artifactId>tomcat</artifactId>
-            <version>${orbit.version.tomcat}</version>
-        </dependency>
-        <dependency>
-            <groupId>org.wso2.carbon</groupId>
-            <artifactId>org.wso2.carbon.logging</artifactId>
-            <version>${project.version}</version>
-        </dependency>
-        <dependency>
-             <groupId>org.wso2.carbon</groupId>
-             <artifactId>org.wso2.carbon.utils</artifactId>
-             <version>${project.version}</version>
-         </dependency>
-        <dependency>
-            <groupId>org.wso2.securevault</groupId>
-            <artifactId>org.wso2.securevault</artifactId>
-            <version>${securevault.version}</version>
-        </dependency>        
-        <dependency>
-            <groupId>junit</groupId>
-            <artifactId>junit</artifactId>
-            <scope>test</scope>
-        </dependency>
-    </dependencies>
-
-    <build>
-        <plugins>
-            <plugin>
-                <groupId>org.apache.felix</groupId>
-                <artifactId>maven-bundle-plugin</artifactId>
-
-                <extensions>true</extensions>
-                <configuration>
-                    <instructions>
-                        <Bundle-SymbolicName>${project.artifactId}</Bundle-SymbolicName>
-                        <Bundle-Name>${project.artifactId}</Bundle-Name>
-                        <Bundle-Activator>org.wso2.carbon.tomcat.internal.TomcatBundleActivator</Bundle-Activator>
-                        <Private-Package>
-                            org.wso2.carbon.tomcat.internal,
-                            org.wso2.carbon.tomcat.jndi
-                        </Private-Package>
-                        <Export-Package>
-                            !org.wso2.carbon.tomcat.internal.*,
-                            org.wso2.carbon.tomcat.*,
-                            org.wso2.carbon.tomcat.api.*,
-                            org.wso2.carbon.tomcat.server.*,
-                            org.wso2.carbon.tomcat.ext.valves.*,
-                            org.wso2.carbon.tomcat.ext.service.*,
-                            org.wso2.carbon.tomcat.ext.realms.*
-                        </Export-Package>
-                        <Import-Package>
-                            org.apache.tomcat.*;version="[1.7.0,2.0.0)",
-                            org.apache.catalina.*;version="[1.7.0,2.0.0)",
-                            org.apache.naming.*;version="[1.7.0,2.0.0)",
-                            org.wso2.carbon.tomcat.ext.*,
-                            *;resolution:=optional
-                        </Import-Package>
-                        <DynamicImport-Package>*</DynamicImport-Package>
-                    </instructions>
-                </configuration>
-            </plugin>
-        </plugins>
-    </build>
-</project>
-=======
-<?xml version="1.0" encoding="utf-8"?>
-<!--
- ~ Copyright (c) WSO2 Inc. (http://wso2.com) All Rights Reserved.
- ~
- ~ Licensed under the Apache License, Version 2.0 (the "License");
- ~ you may not use this file except in compliance with the License.
- ~ You may obtain a copy of the License at
- ~
- ~      http://www.apache.org/licenses/LICENSE-2.0
- ~
- ~ Unless required by applicable law or agreed to in writing, software
- ~ distributed under the License is distributed on an "AS IS" BASIS,
- ~ WITHOUT WARRANTIES OR CONDITIONS OF ANY KIND, either express or implied.
- ~ See the License for the specific language governing permissions and
- ~ limitations under the License.
--->
-
-<project xmlns="http://maven.apache.org/POM/4.0.0" xmlns:xsi="http://www.w3.org/2001/XMLSchema-instance"
-         xsi:schemaLocation="http://maven.apache.org/POM/4.0.0 http://maven.apache.org/maven-v4_0_0.xsd">
-
-    <parent>
-        <groupId>org.wso2.carbon</groupId>
-        <artifactId>carbon-kernel</artifactId>
-        <version>4.4.0-SNAPSHOT</version>
-        <relativePath>../pom.xml</relativePath>
-    </parent>
-
-    <modelVersion>4.0.0</modelVersion>
-    <artifactId>org.wso2.carbon.tomcat</artifactId>
-    <version>4.4.0-SNAPSHOT</version>
-    <packaging>bundle</packaging>
-    <name>WSO2 Carbon - carbon tomcat bundle</name>
-    <description>Carbon tomcat bundle</description>
-
-    <dependencies>
-        <dependency>
-            <groupId>org.eclipse.osgi</groupId>
-            <artifactId>org.eclipse.osgi</artifactId>
-        </dependency>
-        <dependency>
-            <groupId>org.eclipse.equinox</groupId>
-            <artifactId>org.eclipse.equinox.http.servlet</artifactId>
-        </dependency>
-        <dependency>
-            <groupId>org.eclipse.equinox</groupId>
-            <artifactId>org.eclipse.equinox.common</artifactId>
-        </dependency>
-        <dependency>
-            <groupId>org.eclipse.equinox</groupId>
-            <artifactId>javax.servlet</artifactId>
-        </dependency>
-        <dependency>
-            <groupId>org.wso2.tomcat</groupId>
-            <artifactId>tomcat</artifactId>
-        </dependency>
-        <dependency>
-            <groupId>org.wso2.carbon</groupId>
-            <artifactId>org.wso2.carbon.logging</artifactId>
-        </dependency>
-        <dependency>
-            <groupId>org.wso2.carbon</groupId>
-            <artifactId>org.wso2.carbon.utils</artifactId>
-        </dependency>
-        <dependency>
-            <groupId>org.wso2.securevault</groupId>
-            <artifactId>org.wso2.securevault</artifactId>
-        </dependency>
-        <dependency>
-            <groupId>junit</groupId>
-            <artifactId>junit</artifactId>
-            <scope>test</scope>
-        </dependency>
-    </dependencies>
-
-    <build>
-        <plugins>
-            <plugin>
-                <groupId>org.apache.felix</groupId>
-                <artifactId>maven-bundle-plugin</artifactId>
-                <extensions>true</extensions>
-                <configuration>
-                    <instructions>
-                        <Bundle-SymbolicName>${project.artifactId}</Bundle-SymbolicName>
-                        <Bundle-Name>${project.artifactId}</Bundle-Name>
-                        <Bundle-Activator>org.wso2.carbon.tomcat.internal.TomcatBundleActivator</Bundle-Activator>
-                        <Private-Package>
-                            org.wso2.carbon.tomcat.internal,
-                            org.wso2.carbon.tomcat.jndi
-                        </Private-Package>
-                        <Export-Package>
-                            !org.wso2.carbon.tomcat.internal.*,
-                            org.wso2.carbon.tomcat.*,
-                            org.wso2.carbon.tomcat.api.*,
-                            org.wso2.carbon.tomcat.server.*,
-                            org.wso2.carbon.tomcat.ext.valves.*,
-                            org.wso2.carbon.tomcat.ext.service.*,
-                            org.wso2.carbon.tomcat.ext.realms.*
-                        </Export-Package>
-                        <Import-Package>
-                            org.apache.tomcat.*;version="[1.7.0,2.0.0)",
-                            org.apache.catalina.*;version="[1.7.0,2.0.0)",
-                            org.apache.naming.*;version="[1.7.0,2.0.0)",
-                            org.wso2.carbon.tomcat.ext.*,
-                            *;resolution:=optional
-                        </Import-Package>
-                    </instructions>
-                </configuration>
-            </plugin>
-        </plugins>
-    </build>
-</project>
->>>>>>> 9f3af8f8
+<?xml version="1.0" encoding="utf-8"?>
+<!--
+ ~ Copyright (c) WSO2 Inc. (http://wso2.com) All Rights Reserved.
+ ~
+ ~ Licensed under the Apache License, Version 2.0 (the "License");
+ ~ you may not use this file except in compliance with the License.
+ ~ You may obtain a copy of the License at
+ ~
+ ~      http://www.apache.org/licenses/LICENSE-2.0
+ ~
+ ~ Unless required by applicable law or agreed to in writing, software
+ ~ distributed under the License is distributed on an "AS IS" BASIS,
+ ~ WITHOUT WARRANTIES OR CONDITIONS OF ANY KIND, either express or implied.
+ ~ See the License for the specific language governing permissions and
+ ~ limitations under the License.
+-->
+
+<project xmlns="http://maven.apache.org/POM/4.0.0"
+         xmlns:xsi="http://www.w3.org/2001/XMLSchema-instance"
+         xsi:schemaLocation="http://maven.apache.org/POM/4.0.0 http://maven.apache.org/maven-v4_0_0.xsd">
+
+    <parent>
+        <groupId>org.wso2.carbon</groupId>
+        <artifactId>carbon-kernel</artifactId>
+        <version>4.4.0-SNAPSHOT</version>
+        <relativePath>../pom.xml</relativePath>
+    </parent>
+
+    <modelVersion>4.0.0</modelVersion>
+    <artifactId>org.wso2.carbon.tomcat</artifactId>
+    <version>4.3.0-SNAPSHOT</version>
+    <packaging>bundle</packaging>
+    <name>WSO2 Carbon - carbon tomcat bundle</name>
+    <description>Carbon tomcat bundle</description>
+
+    <dependencies>
+        <dependency>
+            <groupId>org.eclipse.osgi</groupId>
+            <artifactId>org.eclipse.osgi</artifactId>
+        </dependency>
+        <dependency>
+            <groupId>org.eclipse.equinox</groupId>
+            <artifactId>org.eclipse.equinox.http.servlet</artifactId>
+        </dependency>
+        <dependency>
+            <groupId>org.eclipse.equinox</groupId>
+            <artifactId>org.eclipse.equinox.common</artifactId>
+        </dependency>
+        <dependency>
+            <groupId>org.eclipse.equinox</groupId>
+            <artifactId>javax.servlet</artifactId>
+        </dependency>
+        <dependency>
+            <groupId>org.wso2.tomcat</groupId>
+            <artifactId>tomcat</artifactId>
+        </dependency>
+        <dependency>
+            <groupId>org.wso2.carbon</groupId>
+            <artifactId>org.wso2.carbon.logging</artifactId>
+        </dependency>
+        <dependency>
+            <groupId>org.wso2.carbon</groupId>
+            <artifactId>org.wso2.carbon.utils</artifactId>
+        </dependency>
+        <dependency>
+            <groupId>org.wso2.securevault</groupId>
+            <artifactId>org.wso2.securevault</artifactId>
+        </dependency>
+        <dependency>
+            <groupId>junit</groupId>
+            <artifactId>junit</artifactId>
+            <scope>test</scope>
+        </dependency>
+    </dependencies>
+
+    <build>
+        <plugins>
+            <plugin>
+                <groupId>org.apache.felix</groupId>
+                <artifactId>maven-bundle-plugin</artifactId>
+
+                <extensions>true</extensions>
+                <configuration>
+                    <instructions>
+                        <Bundle-SymbolicName>${project.artifactId}</Bundle-SymbolicName>
+                        <Bundle-Name>${project.artifactId}</Bundle-Name>
+                        <Bundle-Activator>org.wso2.carbon.tomcat.internal.TomcatBundleActivator</Bundle-Activator>
+                        <Private-Package>
+                            org.wso2.carbon.tomcat.internal,
+                            org.wso2.carbon.tomcat.jndi
+                        </Private-Package>
+                        <Export-Package>
+                            !org.wso2.carbon.tomcat.internal.*,
+                            org.wso2.carbon.tomcat.*,
+                            org.wso2.carbon.tomcat.api.*,
+                            org.wso2.carbon.tomcat.server.*,
+                            org.wso2.carbon.tomcat.ext.valves.*,
+                            org.wso2.carbon.tomcat.ext.service.*,
+                            org.wso2.carbon.tomcat.ext.realms.*
+                        </Export-Package>
+                        <Import-Package>
+                            org.apache.tomcat.*;version="[1.7.0,2.0.0)",
+                            org.apache.catalina.*;version="[1.7.0,2.0.0)",
+                            org.apache.naming.*;version="[1.7.0,2.0.0)",
+                            org.wso2.carbon.tomcat.ext.*,
+                            *;resolution:=optional
+                        </Import-Package>
+                        <DynamicImport-Package>*</DynamicImport-Package>
+                    </instructions>
+                </configuration>
+            </plugin>
+        </plugins>
+    </build>
+</project>