--- conflicted
+++ resolved
@@ -643,15 +643,9 @@
 
         <carbon.utils.version>1.2.1</carbon.utils.version>
         <carbon.utils.package.import.version.range>[1.0.0, 2.0.0)</carbon.utils.package.import.version.range>
-<<<<<<< HEAD
         <carbon.config.version>2.0.0</carbon.config.version>
         <carbon.config.package.import.version.range>[2.0.0, 3.0.0)</carbon.config.package.import.version.range>
         <carbon.securevault.version>5.0.3</carbon.securevault.version>
-=======
-        <carbon.config.version>1.0.0</carbon.config.version>
-        <carbon.config.package.import.version.range>[1.0.0, 2.0.0)</carbon.config.package.import.version.range>
-        <carbon.securevault.version>5.0.2</carbon.securevault.version>
->>>>>>> ac759955
         <carbon.securevault.version.range>[5.0.0, 6.0.0)</carbon.securevault.version.range>
         <!-- Carbon platform version comes here-->
         <carbon.kernel.version>5.2.0-SNAPSHOT</carbon.kernel.version>
